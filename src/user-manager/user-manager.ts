--- conflicted
+++ resolved
@@ -37,19 +37,9 @@
  * @returns {Promise<void>} Resolves when initialization is complete.
  */
 const init = async (): Promise<void> => {
-<<<<<<< HEAD
-  Log.info("Entering UserManager.init, about to init dm");
-  await dm.init();
-  Log.info("In UserManager.init, after dm.init");
-  await loadUsers();
-  Log.info("In UserManager.init, after loadUsers");
-  setupChangeListeners();
-  Log.info("In UserManager.init, after setupChangeListeners");
-=======
   await dm.init();
   await loadUsers();
   setupChangeListeners();
->>>>>>> ac9331b3
 };
 
 /**
@@ -258,7 +248,6 @@
     let newUsers: object[] = [];
 
     for (const user of users) {
-<<<<<<< HEAD
       if (typeof user !== "object" || !user || Array.isArray(user)) {
         const msg = `Invalid user data: ${JSON.stringify(user)}. It must be a non-null object and should not be an array.`;
         Log.warn(msg);
@@ -291,9 +280,6 @@
         USERS,
         user
       )) as JUser;
-=======
-      const addedUser = await createUser(user);
->>>>>>> ac9331b3
       addedUsers.push(addedUser);
     }
     return addedUsers;

--- conflicted
+++ resolved
@@ -198,13 +198,7 @@
   }
 }
 
-<<<<<<< HEAD
-
-
-export const JustIn = JustInWrapper.getInstance();
-=======
 export const JustIn = () => {
   Log.info('Entering JustIn, returning JustInWrapper.getInstance()');
   return JustInWrapper.getInstance();
-};
->>>>>>> 14f978e7
+};
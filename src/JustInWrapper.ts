import DataManager from './data-manager/data-manager';
import EventManager from './event/event.manager';
import {
  publishEventInstance,
  processEventQueue,
  setupEventQueueListener,
  stopEventQueueProcessing,
  startEventQueueProcessing,
} from './event/event-queue';
import { registerTask } from './handlers/task.manager';
import { registerDecisionRule } from './handlers/decision-rule.manager';
import {
  setLogger,
  setLogLevels,
  Log,
  logLevels,
} from './logger/logger-manager';
import {
  TaskRegistration,
  DecisionRuleRegistration,
} from './handlers/handler.type';
import { DBType } from './data-manager/data-manager.constants';
import { Logger } from './logger/logger.interface';
import { UserManager } from './user-manager/user-manager';
import { ChangeListenerManager } from './data-manager/change-listener.manager';

const clockIntervals: Map<string, NodeJS.Timeout> = new Map();

/**
 * JustInWrapper class provides a unified interface for managing application-level configurations,
 * event registrations, data manager initialization, and orchestrating the event queue for processing.
 */
export class JustInWrapper {
  protected static instance: JustInWrapper | null = null;
  private dataManager: DataManager = DataManager.getInstance();
  private isInitialized: boolean = false;
  private initializedAt: Date | null = null;
  protected constructor() {
    this.isInitialized = false;
    this.initializedAt = new Date();
  }

  /**
   * Retrieves the singleton instance of JustInWrapper.
   * @returns {JustInWrapper} The singleton instance.
   */
  public static getInstance(): JustInWrapper {
    Log.info('Entering JW.getInstance, instance?', JustInWrapper.instance ? JustInWrapper.instance.initializedAt : 'not initialized');
    if (!JustInWrapper.instance) {
      JustInWrapper.instance = new JustInWrapper();
      Log.info('In JW.getInstance, new JustInWrapper instance created at:', JustInWrapper.instance.initializedAt);
    }
    return JustInWrapper.instance;
  }

  /**
   * Deletes the singleton instance of JustInWrapper.
   */
  protected static killInstance(): void {
    if (JustInWrapper.instance) {
      JustInWrapper.instance = null;
    }
  }

  /**
   * Initializes the DataManager, setting up the database connection.
   * This should be called before any operations that depend on the database.
   * @param {DBType} dbType - The type of database to initialize (default is MongoDB).
   * @returns {Promise<void>}
   */
  public async initializeDB(dbType: DBType = DBType.MONGO): Promise<void> {
    Log.info('Entering JW.initializeDB, isInitialized:', this.isInitialized);
    if (this.isInitialized) {
      Log.warn('DataManager is already initialized.');
      return;
      }
    Log.info('In JW.initializeDB, about to init dataManager');
    await this.dataManager.init(dbType);
    Log.info('In JW.initializeDB, about to init UserManager');
    await UserManager.init();
    this.isInitialized = true;
    Log.info('DataManager initialized successfully.');
  }

  public async addUsersToDatabase(users: object[]) : Promise<void> {
    await UserManager.addUsersToDatabase(users);
  }
  /**
   * Registers a new custom event and adds it to the queue.
   * @param {string} name - The name of the custom event.
   * @param {string[]} procedures - The ordered task or decision rule names for the event.
   */
  public async registerCustomEvent(
    name: string,
    eventType: string,
    procedures: string[]
  ): Promise<void> {
    await EventManager.registerCustomEventHandlers(name, eventType, procedures);
  }

  /**
   * Registers a new clock event with a specified interval.
   * @param {string} name - The name of the clock event.
   * @param {number} interval - The interval in milliseconds at which the clock event triggers.
   * @param {string[]} procedures - The ordered task or decision rule names for the event.
   */
  public async registerClockEvent(
    name: string,
    interval: number,
    procedures: string[]
  ): Promise<void> {
    await EventManager.registerClockEventHandlers(name, interval, procedures);
  }

  /**
   * Unregisters an existing event by name.
   * @param {string} name - The name of the event to unregister.
   */
  public unregisterEventHandlers(name: string): void {
    EventManager.unregisterEventHandler(name);
  }
  /**
   * Triggers a registered event by name, adding it to the processing queue.
   * @param {string} eventName - The name of the event to trigger.
   * @param {object} eventDetails - The details of the event instance.
   *      NOTE: publishEventDetails expects a Record,
   *      but I don't think we want to expose this to 3PDs
   */
  public async publishEvent(eventName: string, eventDetails?: object): Promise<void> {
    await publishEventInstance(eventName, eventDetails);
  }

  /**
   * Starts the event queue engine, processing all queued events.
   */
  public async startEngine(): Promise<void> {
    Log.info('Starting engine...');

    startEventQueueProcessing();
    setupEventQueueListener();

    await EventManager.initializeClockEvents();

    await processEventQueue();
    Log.info('Engine started and processing events.');
  }

  public setupEventQueueListener(): void {
    setupEventQueueListener();
  }

  /**
   * Registers a new task within the framework.
   * @param {TaskRegistration} task - The task to register.
   */
  public registerTask(task: TaskRegistration): void {
    registerTask(task);
  }

  /**
   * Registers a new decision rule within the framework.
   * @param {DecisionRuleRegistration} decisionRule - The decision rule to register.
   */
  public registerDecisionRule(decisionRule: DecisionRuleRegistration): void {
    registerDecisionRule(decisionRule);
  }

  /**
   * Configures the logger with a custom logger instance.
   * @param {Logger} logger - The logger implementation to use.
   */
  public configureLogger(logger: Logger): void {
    setLogger(logger);
  }

  /**
   * Sets the logging levels for the application.
   * @param levels - The logging levels to enable or disable.
   */
  public setLoggingLevels(levels: Partial<typeof logLevels>): void {
    setLogLevels(levels);
  }

  /**
   * Stops the engine, halts event processing, and unregisters all clock events.
   */
  public async shutdown(): Promise<void> {
    clockIntervals.forEach((interval, name) => {
      clearInterval(interval);
      clockIntervals.delete(name);
      Log.info(`Clock event "${name}" stopped.`);
    });

    stopEventQueueProcessing();
    UserManager.stopUserManager();
    await DataManager.getInstance().close();
    Log.info('Engine stopped and cleared of all events.');
  }
}

<<<<<<< HEAD
//export const JustIn = JustInWrapper.getInstance();
export const JustIn = () => {
  Log.info('Entering JustIn, returning JustInWrapper.getInstance()');
  return JustInWrapper.getInstance();
};
=======
// TODO: Revisit kill instance for Justin-Lite
export const resetJustIn = () => {
  JustInWrapper.killInstance();
  DataManager.killInstance();
};

export const JustIn = JustInWrapper.getInstance();
>>>>>>> 4de07310
<|MERGE_RESOLUTION|>--- conflicted
+++ resolved
@@ -198,18 +198,6 @@
   }
 }
 
-<<<<<<< HEAD
-//export const JustIn = JustInWrapper.getInstance();
-export const JustIn = () => {
-  Log.info('Entering JustIn, returning JustInWrapper.getInstance()');
-  return JustInWrapper.getInstance();
-};
-=======
-// TODO: Revisit kill instance for Justin-Lite
-export const resetJustIn = () => {
-  JustInWrapper.killInstance();
-  DataManager.killInstance();
-};
-
-export const JustIn = JustInWrapper.getInstance();
->>>>>>> 4de07310
+
+
+export const JustIn = JustInWrapper.getInstance();
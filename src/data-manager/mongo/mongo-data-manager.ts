import * as mongoDB from 'mongodb';
import { Readable } from 'stream';
import { CollectionChangeType } from '../data-manager.type';
import { NO_ID } from '../data-manager.constants';
import {
  DeletedDocRecord,
  InsertedOrUpatedDocRecord,
  WithId,
} from './mongo-data-manager.type';
import { Log } from '../../logger/logger-manager';
import { handleDbError } from '../data-manager.helpers';
import { toObjectId } from './mongo.helpers';

const DEFAULT_MONGO_URI =
  'mongodb://127.0.0.1:27017?retryWrites=true&w=majority';
const DEFAULT_DB_NAME = 'justin';

let _db: mongoDB.Db | undefined;
let _client: mongoDB.MongoClient | undefined;
let _isConnected = false;

/**
 * Initializes the MongoDB connection.
 * Establishes a connection to MongoDB using environment variables or default values.
 * @returns A Promise that resolves when the connection is established.
 * @throws Will throw an error if the connection fails.
 */
const init = async (): Promise<void> => {
  if (_isConnected) return;

  Log.dev(`In mongo-data-manager.ts, MONGO_URI: ${process.env.MONGO_URI}`);
  const uri = process.env.MONGO_URI || DEFAULT_MONGO_URI;
  const dbName = process.env.DB_NAME || DEFAULT_DB_NAME;
  _client = new mongoDB.MongoClient(uri);

  try {
    await _client.connect();
    Log.dev(`MongoDBManager connected to ${uri}`);
<<<<<<< HEAD
    Log.dev(`MongoDBManager timeoutMS: ${_client.options.serverSelectionTimeoutMS}`);
=======
>>>>>>> 35ca80c1
    _isConnected = true;
    _db = _client.db(dbName);
    Log.dev(`MongoDBManager initialized with database ${dbName}`);
  } catch (error) {
    Log.error('Failed to connect to MongoDB', error);
    throw error;
  }
};

/**
 * Closes the MongoDB connection.
 * Ensures the MongoDB connection is initialized, then attempts to close it.
 * @returns A Promise that resolves when the connection is closed.
 * @throws Will throw an error if closing the connection fails.
 */
const close = async (): Promise<void> => {
  ensureInitialized();
  try {
    await _client!.close();
    _isConnected = false;
    Log.dev('MongoDBManager MongoDB client connection closed');
  } catch (error) {
    handleDbError('Error closing MongoDBManager connection', error);
  }
};

/**
 * Ensures the MongoDB connection is initialized.
 * @throws Will throw an error if the MongoDB client is not initialized.
 */
const ensureInitialized = (): void => {
  if (!_client || !_isConnected || !_db) {
    const errorMessage = 'MongoDB client not initialized';
    Log.error(errorMessage);
    throw new Error(errorMessage);
  }
};

/**
 * Transforms a MongoDB document by replacing `_id` with `id`.
 * @param {any} doc - The document to transform.
 * @returns {object | null} The transformed document with `id` instead of `_id` or null if .
 */
const transformId = (doc: any): object | null => {
  if (!doc) return null;
  const { _id, ...rest } = doc;
  return { ...rest, id: _id?.toString() || NO_ID };
};

/**
 * Creates a readable stream to monitor collection changes.
 * @param collectionName - The name of the collection to monitor.
 * @param changeType - The type of change to monitor (insert, update, or delete).
 * @returns A readable stream of collection changes.
 */
const getCollectionChangeReadable = (
  collectionName: string,
  changeType: CollectionChangeType
): Readable => {
  ensureInitialized();

  const filterList = [{ $match: { operationType: changeType } }];
  const options =
    changeType === CollectionChangeType.UPDATE
      ? { fullDocument: 'updateLookup' }
      : {};
  const changeStream = _db!
    .collection(collectionName)
    .watch(filterList, options);

  const collectionChangeReadable = new Readable({ objectMode: true });
  collectionChangeReadable._read = () => {};

  const handleStreamClose = () => {
    Log.info(`Change stream for ${collectionName} closed`);
    collectionChangeReadable.destroy();
  };

  const handleStreamError = (error: unknown) => {
    Log.error('Change stream error', error);
    collectionChangeReadable.emit('error', error);
    throw error;
  };

  const pushToStream = (
    nextDoc: DeletedDocRecord | InsertedOrUpatedDocRecord
  ) => {
    let normalizedDoc;

    if (changeType === CollectionChangeType.DELETE) {
      normalizedDoc = {
        id: (nextDoc as DeletedDocRecord).documentKey._id?.toString() || NO_ID,
      };
    } else {
      normalizedDoc = transformId(
        (nextDoc as InsertedOrUpatedDocRecord).fullDocument
      );
    }
    Log.dev(`Pushing to stream: ${JSON.stringify(normalizedDoc)}`);
    collectionChangeReadable.push(normalizedDoc);
  };

  changeStream.on('change', pushToStream);
  changeStream.on('close', handleStreamClose);
  changeStream.on('error', handleStreamError);

  collectionChangeReadable.on('close', () => changeStream.close());

  return collectionChangeReadable;
};

/**
 * Inserts an item into a specified collection.
 * @param collectionName - The name of the collection.
 * @param obj - The object to insert into the collection.
 * @returns A Promise resolving with the ID of the inserted item.
 */
const addItemToCollection = async (
  collectionName: string,
  obj: object
): Promise<string> => {
  ensureInitialized();
  const { id, _id, ...filteredObject } = obj as WithId;

  try {
    const result = await _db!
      .collection(collectionName)
      .insertOne(filteredObject);
    Log.info(`Item added to ${collectionName}`, {
      id: result.insertedId.toString(),
    });
    return result.insertedId.toString();
  } catch (error) {
    return handleDbError(`Failed to add item to ${collectionName}`, error);
  }
};


/**
 * Updates an item by ID in a specified collection and returns the updated item.
 * @param collectionName - The name of the collection.
 * @param id - The ID of the item to update.
 * @param updateObject - The fields to update in the item.
 * @returns A Promise resolving with the updated item object if the update succeeded, otherwise `null`.
 */
const updateItemInCollection = async (
  collectionName: string,
  id: string,
  updateObject: object
): Promise<object | null> => {
  ensureInitialized();
  const objectId = toObjectId(id);
  if (!objectId) return null;

  try {
    const { matchedCount, modifiedCount } = await _db!
      .collection(collectionName)
      .updateOne({ _id: objectId }, { $set: updateObject });

    if (matchedCount === 1 && modifiedCount === 1) {
      const updatedItem = await _db!
        .collection(collectionName)
        .findOne({ _id: objectId });
      Log.info(`Update succeeded for item with id ${id} in ${collectionName}`);
      return transformId(updatedItem);
    } else {
      Log.warn(`Update failed for item with id ${id} in ${collectionName}`);
      return null;
    }
  } catch (error) {
    return handleDbError(
      `Error updating item with id ${id} in ${collectionName}`,
      error
    );
  }
};

/**
 * Finds an item by ID in a specified collection.
 * @param collectionName - The name of the collection.
 * @param id - The ID of the item to find.
 * @returns A `Promise` resolving with the item if found, or `null` if not found.
 */
const findItemByIdInCollection = async (
  collectionName: string,
  id: string
): Promise<object | null> => {
  ensureInitialized();
  const objectId = toObjectId(id);
  if (!objectId) return null;

  try {
    const foundDoc = await _db!
      .collection(collectionName)
      .findOne({ _id: objectId });
    return transformId(foundDoc);
  } catch (error) {
    return handleDbError(
      `Error finding item with id ${id} in ${collectionName}`,
      error
    );
  }
};

/**
 * Retrieves all items from a specified collection.
 * @param collectionName - The name of the collection.
 * @returns A Promise resolving with an array of items in the collection.
 */
const getAllInCollection = async (
  collectionName: string
): Promise<object[]> => {
  ensureInitialized();
  try {
    const results = (
      await _db!.collection(collectionName).find({}).toArray()
    ).map(transformId);
    return results.filter((doc) => doc !== null);
  } catch (error) {
    return handleDbError(
      `Failed to retrieve items from ${collectionName}`,
      error
    );
  }
};

/**
 * Removes an item by ID from a specified collection.
 * @param collectionName - The name of the collection.
 * @param id - The ID of the item to remove.
 * @returns A `Promise` resolving with `true` if the item was removed, otherwise `false`.
 */
const removeItemFromCollection = async (
  collectionName: string,
  id: string
): Promise<boolean> => {
  ensureInitialized();
  const objectId = toObjectId(id);
  if (!objectId) return false;

  try {
    const { acknowledged } = await _db!
      .collection(collectionName)
      .deleteOne({ _id: objectId });
    return acknowledged;
  } catch (error) {
    return handleDbError(
      `Error removing item with id ${id} from ${collectionName}`,
      error
    );
  }
};

/**
 * Clears all items in a specified collection.
 * @param collectionName - The name of the collection.
 * @returns A `Promise` resolving when the collection is cleared.
 * @throws Will throw an error if the operation fails.
 */
const clearCollection = async (collectionName: string): Promise<void> => {
  ensureInitialized();
  try {
    await _db!.collection(collectionName).drop();
  } catch (error) {
    handleDbError(`Failed to clear collection: ${collectionName}`, error);
  }
};

/**
 * Checks if a specified collection is empty.
 * @param collectionName - The name of the collection.
 * @returns A `Promise` resolving with `true` if the collection is empty, otherwise `false`.
 */
const isCollectionEmpty = async (collectionName: string): Promise<boolean> => {
  ensureInitialized();
  try {
    const count = await _db!.collection(collectionName).countDocuments({});
    return count === 0;
  } catch (error) {
    return handleDbError(
      `Failed to check if collection is empty: ${collectionName}`,
      error
    );
  }
};

export const MongoDBManager = {
  init,
  close,
  getCollectionChangeReadable,
  findItemByIdInCollection,
  addItemToCollection,
  updateItemInCollection,
  getAllInCollection,
  removeItemFromCollection,
  clearCollection,
  isCollectionEmpty,
};<|MERGE_RESOLUTION|>--- conflicted
+++ resolved
@@ -36,10 +36,6 @@
   try {
     await _client.connect();
     Log.dev(`MongoDBManager connected to ${uri}`);
-<<<<<<< HEAD
-    Log.dev(`MongoDBManager timeoutMS: ${_client.options.serverSelectionTimeoutMS}`);
-=======
->>>>>>> 35ca80c1
     _isConnected = true;
     _db = _client.db(dbName);
     Log.dev(`MongoDBManager initialized with database ${dbName}`);

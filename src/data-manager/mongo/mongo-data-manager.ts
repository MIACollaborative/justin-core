--- conflicted
+++ resolved
@@ -60,10 +60,6 @@
   try {
     await _client.connect();
     Log.dev(`MongoDBManager connected to ${uri}`);
-<<<<<<< HEAD
-    Log.dev(`MongoDBManager timeoutMS: ${(_client as any).timeoutMS}`);
-=======
->>>>>>> ac9331b3
     _isConnected = true;
     _db = _client.db(dbName);
     Log.dev(`MongoDBManager initialized with database ${dbName}`);
@@ -84,11 +80,7 @@
   try {
     await _client!.close();
     _isConnected = false;
-<<<<<<< HEAD
-    Log.dev("MongoDBManager connection closed");
-=======
     Log.dev('MongoDBManager MongoDB client connection closed');
->>>>>>> ac9331b3
   } catch (error) {
     handleDbError("Error closing MongoDBManager connection", error);
   }

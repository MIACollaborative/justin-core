import { JustInWrapper } from './JustInWrapper';
import DataManager from './data-manager/data-manager';
import { ChangeListenerManager } from './data-manager/change-listener.manager';
import { Log } from './logger/logger-manager';
import { isRunning, queueIsEmpty } from './event/event-queue';
<<<<<<< HEAD
import { EVENTS_QUEUE, USERS, EVENTS } from './data-manager/data-manager.constants';
=======
import { EVENTS, EVENTS_QUEUE, USERS } from './data-manager/data-manager.constants';
>>>>>>> 14f978e7

/**
 * JustinLite is a lightweight version of the core JustInWrapper singleton,
 * designed specifically for stateless environments like Google Cloud Functions or Cloud Run.
 *
 * It extends the core functionality with lifecycle controls such as singleton reset
 * and event engine queue waiting.
 */
class JustinLiteWrapper extends JustInWrapper {
  protected static instance: JustinLiteWrapper | null = null;

  /**
   * Private constructor ensures use through getInstance().
   */
  protected constructor() {
    super();
  }

  /**
   * Retrieves the singleton instance of JustinLite.
   * @returns {JustinLite} The singleton instance.
   */
  public static getInstance(): JustinLiteWrapper {
    if (!JustinLiteWrapper.instance) {
      JustinLiteWrapper.instance = new JustinLiteWrapper();
    }
    return JustinLiteWrapper.instance;
  }

  /**
   * Resets all singleton instances used by the framework.
   *
   * This should be called at the start of a stateless execution context,
   * such as in Google Cloud Functions or tests.
   */
  public static reset(): void {
    JustInWrapper['killInstance']?.();
    DataManager['killInstance']?.();
    ChangeListenerManager['killInstance']?.();
    JustinLiteWrapper.instance = null;
  }

  /**
   * Cleanses the database by clearing the EVENTS_QUEUE, EVENTS, and USERS collections.
   * This is useful for ensuring a clean state before starting a new execution.
   * 
   * @returns {Promise<void>} A promise that resolves when the database is cleansed.
   */
  
  public async cleanseDB(): Promise<void> {
    await DataManager.getInstance().clearCollection(EVENTS_QUEUE);
    await DataManager.getInstance().clearCollection(EVENTS);
    await DataManager.getInstance().clearCollection(USERS);
    Log.info('DB cleansed');
  }

  /**
   * Waits until the event engine queue is empty before proceeding.
   * Useful for ensuring all events are processed before shutdown in serverless environments.
   *
   * @param timeout - Maximum wait time in milliseconds (default: 10 seconds)
   * @throws Error if the queue is not empty within the timeout period
   */
  public async waitUntilQueueIsEmpty(timeout = 10000): Promise<void> {
    const start = Date.now();
    Log.info('Waiting for event queue to empty, is it empty?', await queueIsEmpty(), 'isRunning', isRunning());
    while (isRunning()) {
      if (await queueIsEmpty()) return;
      if (Date.now() - start > timeout) {
        throw new Error('Timeout while waiting for event queue to empty');
      }
      await new Promise(resolve => setTimeout(resolve, 200));
    }
  }
}

// export const JustInLite = JustinLiteWrapper.getInstance();

interface JustInLiteAPI {
  (): JustinLiteWrapper;
  reset(): void;
}

export const JustInLite: JustInLiteAPI = Object.assign(
  () => JustinLiteWrapper.getInstance(),
  {
    reset: () => {
      Log.info('Calling JustInLite.reset()');
      JustinLiteWrapper.reset();
    },
  }
);<|MERGE_RESOLUTION|>--- conflicted
+++ resolved
@@ -3,11 +3,7 @@
 import { ChangeListenerManager } from './data-manager/change-listener.manager';
 import { Log } from './logger/logger-manager';
 import { isRunning, queueIsEmpty } from './event/event-queue';
-<<<<<<< HEAD
-import { EVENTS_QUEUE, USERS, EVENTS } from './data-manager/data-manager.constants';
-=======
 import { EVENTS, EVENTS_QUEUE, USERS } from './data-manager/data-manager.constants';
->>>>>>> 14f978e7
 
 /**
  * JustinLite is a lightweight version of the core JustInWrapper singleton,
@@ -60,6 +56,7 @@
   public async cleanseDB(): Promise<void> {
     await DataManager.getInstance().clearCollection(EVENTS_QUEUE);
     await DataManager.getInstance().clearCollection(EVENTS);
+    await DataManager.getInstance().clearCollection(EVENTS);
     await DataManager.getInstance().clearCollection(USERS);
     Log.info('DB cleansed');
   }

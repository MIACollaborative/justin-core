--- conflicted
+++ resolved
@@ -22,19 +22,9 @@
   procedures: string[]
 ): Promise<void> => {
   validateEventHandlerParams(name, procedures);
-<<<<<<< HEAD
   const customEventHandler = createEventObject(eventType, name, procedures);
   await registerEvent(customEventHandler);
   Log.info(`Custom event "${name}" registered and added to the event registry.`);
-  const eventRegistry = await dataManager.getAllInCollection<JEvent>(EVENTS);
-  Log.info(`Event registry: ${JSON.stringify(eventRegistry)}`);
-=======
-
-  const event = createEventObject(eventType, name, procedures);
-  await registerEvent(event);
-
-  Log.info(`Custom event "${name}" registered and added to the queue.`);
->>>>>>> 4de07310
 };
 
 /**
